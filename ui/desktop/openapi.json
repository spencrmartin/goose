{
  "openapi": "3.0.3",
  "info": {
    "title": "goose-server",
    "description": "An AI agent",
    "contact": {
      "name": "Block",
      "email": "ai-oss-tools@block.xyz"
    },
    "license": {
      "name": "Apache-2.0"
    },
<<<<<<< HEAD
    "version": "1.0.13"
=======
    "version": "1.0.14"
>>>>>>> 2937be0b
  },
  "paths": {
    "/config": {
      "get": {
        "tags": [
          "super::routes::config_management"
        ],
        "operationId": "read_all_config",
        "responses": {
          "200": {
            "description": "All configuration values retrieved successfully",
            "content": {
              "application/json": {
                "schema": {
                  "$ref": "#/components/schemas/ConfigResponse"
                }
              }
            }
          }
        }
      }
    },
    "/config/extensions": {
      "get": {
        "tags": [
          "super::routes::config_management"
        ],
        "operationId": "get_extensions",
        "responses": {
          "200": {
            "description": "All extensions retrieved successfully",
            "content": {
              "application/json": {
                "schema": {
                  "$ref": "#/components/schemas/ExtensionResponse"
                }
              }
            }
          },
          "500": {
            "description": "Internal server error"
          }
        }
      },
      "post": {
        "tags": [
          "super::routes::config_management"
        ],
        "operationId": "add_extension",
        "requestBody": {
          "content": {
            "application/json": {
              "schema": {
                "$ref": "#/components/schemas/ExtensionQuery"
              }
            }
          },
          "required": true
        },
        "responses": {
          "200": {
            "description": "Extension added or updated successfully",
            "content": {
              "text/plain": {
                "schema": {
                  "type": "string"
                }
              }
            }
          },
          "400": {
            "description": "Invalid request"
          },
          "500": {
            "description": "Internal server error"
          }
        }
      }
    },
    "/config/extensions/{name}": {
      "delete": {
        "tags": [
          "super::routes::config_management"
        ],
        "operationId": "remove_extension",
        "parameters": [
          {
            "name": "name",
            "in": "path",
            "required": true,
            "schema": {
              "type": "string"
            }
          }
        ],
        "responses": {
          "200": {
            "description": "Extension removed successfully",
            "content": {
              "text/plain": {
                "schema": {
                  "type": "string"
                }
              }
            }
          },
          "404": {
            "description": "Extension not found"
          },
          "500": {
            "description": "Internal server error"
          }
        }
      }
    },
    "/config/providers": {
      "get": {
        "tags": [
          "super::routes::config_management"
        ],
        "operationId": "providers",
        "responses": {
          "200": {
            "description": "All configuration values retrieved successfully",
            "content": {
              "application/json": {
                "schema": {
                  "type": "array",
                  "items": {
                    "$ref": "#/components/schemas/ProviderDetails"
                  }
                }
              }
            }
          }
        }
      }
    },
    "/config/read": {
      "post": {
        "tags": [
          "super::routes::config_management"
        ],
        "operationId": "read_config",
        "requestBody": {
          "content": {
            "application/json": {
              "schema": {
                "$ref": "#/components/schemas/ConfigKeyQuery"
              }
            }
          },
          "required": true
        },
        "responses": {
          "200": {
            "description": "Configuration value retrieved successfully",
            "content": {
              "application/json": {
                "schema": {}
              }
            }
          },
          "404": {
            "description": "Configuration key not found"
          }
        }
      }
    },
    "/config/remove": {
      "post": {
        "tags": [
          "super::routes::config_management"
        ],
        "operationId": "remove_config",
        "requestBody": {
          "content": {
            "application/json": {
              "schema": {
                "$ref": "#/components/schemas/ConfigKeyQuery"
              }
            }
          },
          "required": true
        },
        "responses": {
          "200": {
            "description": "Configuration value removed successfully",
            "content": {
              "text/plain": {
                "schema": {
                  "type": "string"
                }
              }
            }
          },
          "404": {
            "description": "Configuration key not found"
          },
          "500": {
            "description": "Internal server error"
          }
        }
      }
    },
    "/config/upsert": {
      "post": {
        "tags": [
          "super::routes::config_management"
        ],
        "operationId": "upsert_config",
        "requestBody": {
          "content": {
            "application/json": {
              "schema": {
                "$ref": "#/components/schemas/UpsertConfigQuery"
              }
            }
          },
          "required": true
        },
        "responses": {
          "200": {
            "description": "Configuration value upserted successfully",
            "content": {
              "text/plain": {
                "schema": {
                  "type": "string"
                }
              }
            }
          },
          "500": {
            "description": "Internal server error"
          }
        }
      }
    }
  },
  "components": {
    "schemas": {
      "ConfigKey": {
        "type": "object",
        "required": [
          "name",
          "required",
          "secret"
        ],
        "properties": {
          "default": {
            "type": "string",
            "nullable": true
          },
          "name": {
            "type": "string"
          },
          "required": {
            "type": "boolean"
          },
          "secret": {
            "type": "boolean"
          }
        }
      },
      "ConfigKeyQuery": {
        "type": "object",
        "required": [
          "key",
          "is_secret"
        ],
        "properties": {
          "is_secret": {
            "type": "boolean"
          },
          "key": {
            "type": "string"
          }
        }
      },
      "ConfigResponse": {
        "type": "object",
        "required": [
          "config"
        ],
        "properties": {
          "config": {
            "type": "object",
            "additionalProperties": {}
          }
        }
      },
      "Envs": {
        "type": "object",
        "additionalProperties": {
          "type": "string",
          "description": "A map of environment variables to set, e.g. API_KEY -> some_secret, HOST -> host"
        }
      },
      "ExtensionConfig": {
        "oneOf": [
          {
            "type": "object",
            "description": "Server-sent events client with a URI endpoint",
            "required": [
              "name",
              "uri",
              "type"
            ],
            "properties": {
              "envs": {
                "$ref": "#/components/schemas/Envs"
              },
              "name": {
                "type": "string",
                "description": "The name used to identify this extension"
              },
              "timeout": {
                "type": "integer",
                "format": "int64",
                "nullable": true,
                "minimum": 0
              },
              "type": {
                "type": "string",
                "enum": [
                  "sse"
                ]
              },
              "uri": {
                "type": "string"
              }
            }
          },
          {
            "type": "object",
            "description": "Standard I/O client with command and arguments",
            "required": [
              "name",
              "cmd",
              "args",
              "type"
            ],
            "properties": {
              "args": {
                "type": "array",
                "items": {
                  "type": "string"
                }
              },
              "cmd": {
                "type": "string"
              },
              "envs": {
                "$ref": "#/components/schemas/Envs"
              },
              "name": {
                "type": "string",
                "description": "The name used to identify this extension"
              },
              "timeout": {
                "type": "integer",
                "format": "int64",
                "nullable": true,
                "minimum": 0
              },
              "type": {
                "type": "string",
                "enum": [
                  "stdio"
                ]
              }
            }
          },
          {
            "type": "object",
            "description": "Built-in extension that is part of the goose binary",
            "required": [
              "name",
              "type"
            ],
            "properties": {
              "name": {
                "type": "string",
                "description": "The name used to identify this extension"
              },
              "timeout": {
                "type": "integer",
                "format": "int64",
                "nullable": true,
                "minimum": 0
              },
              "type": {
                "type": "string",
                "enum": [
                  "builtin"
                ]
              }
            }
          }
        ],
        "description": "Represents the different types of MCP extensions that can be added to the manager",
        "discriminator": {
          "propertyName": "type"
        }
      },
      "ExtensionEntry": {
        "allOf": [
          {
            "$ref": "#/components/schemas/ExtensionConfig"
          },
          {
            "type": "object",
            "required": [
              "enabled"
            ],
            "properties": {
              "enabled": {
                "type": "boolean"
              }
            }
          }
        ]
      },
      "ExtensionQuery": {
        "type": "object",
        "required": [
          "name",
          "config",
          "enabled"
        ],
        "properties": {
          "config": {
            "$ref": "#/components/schemas/ExtensionConfig"
          },
          "enabled": {
            "type": "boolean"
          },
          "name": {
            "type": "string"
          }
        }
      },
      "ExtensionResponse": {
        "type": "object",
        "required": [
          "extensions"
        ],
        "properties": {
          "extensions": {
            "type": "array",
            "items": {
              "$ref": "#/components/schemas/ExtensionEntry"
            }
          }
        }
      },
      "ProviderDetails": {
        "type": "object",
        "required": [
          "name",
          "metadata",
          "is_configured"
        ],
        "properties": {
          "is_configured": {
            "type": "boolean",
            "description": "Indicates whether the provider is fully configured"
          },
          "metadata": {
            "$ref": "#/components/schemas/ProviderMetadata"
          },
          "name": {
            "type": "string",
            "description": "Unique identifier and name of the provider"
          }
        }
      },
      "ProviderMetadata": {
        "type": "object",
        "description": "Metadata about a provider's configuration requirements and capabilities",
        "required": [
          "name",
          "display_name",
          "description",
          "default_model",
          "known_models",
          "model_doc_link",
          "config_keys"
        ],
        "properties": {
          "config_keys": {
            "type": "array",
            "items": {
              "$ref": "#/components/schemas/ConfigKey"
            },
            "description": "Required configuration keys"
          },
          "default_model": {
            "type": "string",
            "description": "The default/recommended model for this provider"
          },
          "description": {
            "type": "string",
            "description": "Description of the provider's capabilities"
          },
          "display_name": {
            "type": "string",
            "description": "Display name for the provider in UIs"
          },
          "known_models": {
            "type": "array",
            "items": {
              "type": "string"
            },
            "description": "A list of currently known models\nTODO: eventually query the apis directly"
          },
          "model_doc_link": {
            "type": "string",
            "description": "Link to the docs where models can be found"
          },
          "name": {
            "type": "string",
            "description": "The unique identifier for this provider"
          }
        }
      },
      "ProvidersResponse": {
        "type": "object",
        "required": [
          "providers"
        ],
        "properties": {
          "providers": {
            "type": "array",
            "items": {
              "$ref": "#/components/schemas/ProviderDetails"
            }
          }
        }
      },
      "UpsertConfigQuery": {
        "type": "object",
        "required": [
          "key",
          "value",
          "is_secret"
        ],
        "properties": {
          "is_secret": {
            "type": "boolean"
          },
          "key": {
            "type": "string"
          },
          "value": {}
        }
      }
    }
  }
}<|MERGE_RESOLUTION|>--- conflicted
+++ resolved
@@ -10,11 +10,7 @@
     "license": {
       "name": "Apache-2.0"
     },
-<<<<<<< HEAD
-    "version": "1.0.13"
-=======
     "version": "1.0.14"
->>>>>>> 2937be0b
   },
   "paths": {
     "/config": {
